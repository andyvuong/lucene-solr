package org.apache.lucene.util;

/*
 * Licensed to the Apache Software Foundation (ASF) under one or more
 * contributor license agreements.  See the NOTICE file distributed with
 * this work for additional information regarding copyright ownership.
 * The ASF licenses this file to You under the Apache License, Version 2.0
 * (the "License"); you may not use this file except in compliance with
 * the License.  You may obtain a copy of the License at
 *
 *     http://www.apache.org/licenses/LICENSE-2.0
 *
 * Unless required by applicable law or agreed to in writing, software
 * distributed under the License is distributed on an "AS IS" BASIS,
 * WITHOUT WARRANTIES OR CONDITIONS OF ANY KIND, either express or implied.
 * See the License for the specific language governing permissions and
 * limitations under the License.
 */

import java.io.BufferedReader;
import java.io.Closeable;
import java.io.IOException;
import java.io.InputStream;
import java.io.InputStreamReader;
import java.nio.channels.Channels;
import java.nio.channels.SeekableByteChannel;
import java.nio.charset.CharsetDecoder;
import java.nio.charset.CodingErrorAction;
import java.nio.charset.StandardCharsets;
import java.nio.file.Files;
import java.nio.file.Path;
import java.nio.file.Paths;
import java.util.Random;
import java.util.concurrent.atomic.AtomicInteger;
import java.util.zip.GZIPInputStream;

import org.apache.lucene.document.Document2;
import org.apache.lucene.document.Document;
import org.apache.lucene.document.Field;
import org.apache.lucene.document.FieldType;
<<<<<<< HEAD
import org.apache.lucene.document.FieldTypes;
=======
import org.apache.lucene.document.IntField;
import org.apache.lucene.document.NumericDocValuesField;
>>>>>>> 3b6e1677
import org.apache.lucene.document.SortedDocValuesField;
import org.apache.lucene.document.StringField;
import org.apache.lucene.document.TextField;
import org.apache.lucene.index.IndexOptions;
import org.apache.lucene.index.IndexWriter;

/** Minimal port of benchmark's LneDocSource +
 * DocMaker, so tests can enum docs from a line file created
 * by benchmark's WriteLineDoc task */
public class LineFileDocs implements Closeable {

  private BufferedReader reader;
  private final static int BUFFER_SIZE = 1 << 16;     // 64K
  private final AtomicInteger id = new AtomicInteger();
  private final String path;
  private IndexWriter w;

  /** If forever is true, we rewind the file at EOF (repeat
   * the docs over and over) */
  public LineFileDocs(IndexWriter w, Random random, String path) throws IOException {
    this.w = w;
    FieldTypes fieldTypes = w.getFieldTypes();
    fieldTypes.enableTermVectors("body");
    fieldTypes.enableTermVectorPositions("body");
    fieldTypes.enableTermVectorOffsets("body");
    fieldTypes.disableHighlighting("body");
    fieldTypes.disableSorting("docid_int");

    this.path = path;
    open(random);
  }

  public LineFileDocs(IndexWriter w, Random random) throws IOException {
    this(w, random, LuceneTestCase.TEST_LINE_DOCS_FILE);
  }

  public void setIndexWriter(IndexWriter w) {
    this.w = w;
  }

  @Override
  public synchronized void close() throws IOException {
    if (reader != null) {
      reader.close();
      reader = null;
    }
  }
  
  private long randomSeekPos(Random random, long size) {
    if (random == null || size <= 3L)
      return 0L;
    return (random.nextLong()&Long.MAX_VALUE) % (size/3);
  }

  private synchronized void open(Random random) throws IOException {
    InputStream is = getClass().getResourceAsStream(path);
    boolean needSkip = true;
    long size = 0L, seekTo = 0L;
    if (is == null) {
      // if its not in classpath, we load it as absolute filesystem path (e.g. Hudson's home dir)
      Path file = Paths.get(path);
      size = Files.size(file);
      if (path.endsWith(".gz")) {
        // if it is a gzip file, we need to use InputStream and slowly skipTo:
        is = Files.newInputStream(file);
      } else {
        // optimized seek using SeekableByteChannel
        seekTo = randomSeekPos(random, size);
        final SeekableByteChannel channel = Files.newByteChannel(file);
        if (LuceneTestCase.VERBOSE) {
          System.out.println("TEST: LineFileDocs: file seek to fp=" + seekTo + " on open");
        }
        channel.position(seekTo);
        is = Channels.newInputStream(channel);
        needSkip = false;
      }
    } else {
      // if the file comes from Classpath:
      size = is.available();
    }
    
    if (path.endsWith(".gz")) {
      is = new GZIPInputStream(is);
      // guestimate:
      size *= 2.8;
    }
    
    // If we only have an InputStream, we need to seek now,
    // but this seek is a scan, so very inefficient!!!
    if (needSkip) {
      seekTo = randomSeekPos(random, size);
      if (LuceneTestCase.VERBOSE) {
        System.out.println("TEST: LineFileDocs: stream skip to fp=" + seekTo + " on open");
      }
      is.skip(seekTo);
    }
    
    // if we seeked somewhere, read until newline char
    if (seekTo > 0L) {
      int b;
      do {
        b = is.read();
      } while (b >= 0 && b != 13 && b != 10);
    }
    
    CharsetDecoder decoder = StandardCharsets.UTF_8.newDecoder()
        .onMalformedInput(CodingErrorAction.REPORT)
        .onUnmappableCharacter(CodingErrorAction.REPORT);
    reader = new BufferedReader(new InputStreamReader(is, decoder), BUFFER_SIZE);
    
    if (seekTo > 0L) {
      // read one more line, to make sure we are not inside a Windows linebreak (\r\n):
      reader.readLine();
    }
  }

  public synchronized void reset(Random random) throws IOException {
    close();
    open(random);
    id.set(0);
  }

  private final static char SEP = '\t';

<<<<<<< HEAD
=======
  private static final class DocState {
    final Document doc;
    final Field titleTokenized;
    final Field title;
    final Field titleDV;
    final Field body;
    final Field id;
    final Field idNum;
    final Field idNumDV;
    final Field date;

    public DocState(boolean useDocValues) {
      doc = new Document();
      
      title = new StringField("title", "", Field.Store.NO);
      doc.add(title);

      FieldType ft = new FieldType(TextField.TYPE_STORED);
      ft.setIndexOptions(IndexOptions.DOCS_AND_FREQS_AND_POSITIONS);
      ft.setStoreTermVectors(true);
      ft.setStoreTermVectorOffsets(true);
      ft.setStoreTermVectorPositions(true);
      
      titleTokenized = new Field("titleTokenized", "", ft);
      doc.add(titleTokenized);

      body = new Field("body", "", ft);
      doc.add(body);

      id = new StringField("docid", "", Field.Store.YES);
      doc.add(id);

      idNum = new IntField("docid_int", 0, Field.Store.NO);
      doc.add(idNum);

      date = new StringField("date", "", Field.Store.YES);
      doc.add(date);

      if (useDocValues) {
        titleDV = new SortedDocValuesField("titleDV", new BytesRef());
        idNumDV = new NumericDocValuesField("docid_intDV", 0);
        doc.add(titleDV);
        doc.add(idNumDV);
      } else {
        titleDV = null;
        idNumDV = null;
      }
    }
  }

  private final ThreadLocal<DocState> threadDocs = new ThreadLocal<>();

>>>>>>> 3b6e1677
  /** Note: Document instance is re-used per-thread */
  public Document2 nextDoc() throws IOException {
    String line;
    synchronized(this) {
      line = reader.readLine();
      if (line == null) {
        // Always rewind at end:
        if (LuceneTestCase.VERBOSE) {
          System.out.println("TEST: LineFileDocs: now rewind file...");
        }
        close();
        open(null);
        line = reader.readLine();
      }
    }

    int spot = line.indexOf(SEP);
    if (spot == -1) {
      throw new RuntimeException("line: [" + line + "] is in an invalid format !");
    }
    int spot2 = line.indexOf(SEP, 1 + spot);
    if (spot2 == -1) {
      throw new RuntimeException("line: [" + line + "] is in an invalid format !");
    }

    Document2 doc = w.newDocument();
    doc.addLargeText("body", line.substring(1+spot2, line.length()));

    final String title = line.substring(0, spot);
<<<<<<< HEAD
    doc.addLargeText("titleTokenized", title);
    doc.addAtom("title", title);
    doc.addShortText("titleDV", title);

    doc.addAtom("date", line.substring(1+spot, spot2));
    int i = id.getAndIncrement();
    doc.addAtom("docid", Integer.toString(i));
    doc.addInt("docid_int", i);
    return doc;
=======
    docState.title.setStringValue(title);
    if (docState.titleDV != null) {
      docState.titleDV.setBytesValue(new BytesRef(title));
    }
    docState.titleTokenized.setStringValue(title);
    docState.date.setStringValue(line.substring(1+spot, spot2));
    final int i = id.getAndIncrement();
    docState.id.setStringValue(Integer.toString(i));
    docState.idNum.setIntValue(i);
    if (docState.idNumDV != null) {
      docState.idNumDV.setLongValue(i);
    }
    return docState.doc;
>>>>>>> 3b6e1677
  }
}<|MERGE_RESOLUTION|>--- conflicted
+++ resolved
@@ -38,12 +38,8 @@
 import org.apache.lucene.document.Document;
 import org.apache.lucene.document.Field;
 import org.apache.lucene.document.FieldType;
-<<<<<<< HEAD
 import org.apache.lucene.document.FieldTypes;
-=======
-import org.apache.lucene.document.IntField;
 import org.apache.lucene.document.NumericDocValuesField;
->>>>>>> 3b6e1677
 import org.apache.lucene.document.SortedDocValuesField;
 import org.apache.lucene.document.StringField;
 import org.apache.lucene.document.TextField;
@@ -168,61 +164,6 @@
 
   private final static char SEP = '\t';
 
-<<<<<<< HEAD
-=======
-  private static final class DocState {
-    final Document doc;
-    final Field titleTokenized;
-    final Field title;
-    final Field titleDV;
-    final Field body;
-    final Field id;
-    final Field idNum;
-    final Field idNumDV;
-    final Field date;
-
-    public DocState(boolean useDocValues) {
-      doc = new Document();
-      
-      title = new StringField("title", "", Field.Store.NO);
-      doc.add(title);
-
-      FieldType ft = new FieldType(TextField.TYPE_STORED);
-      ft.setIndexOptions(IndexOptions.DOCS_AND_FREQS_AND_POSITIONS);
-      ft.setStoreTermVectors(true);
-      ft.setStoreTermVectorOffsets(true);
-      ft.setStoreTermVectorPositions(true);
-      
-      titleTokenized = new Field("titleTokenized", "", ft);
-      doc.add(titleTokenized);
-
-      body = new Field("body", "", ft);
-      doc.add(body);
-
-      id = new StringField("docid", "", Field.Store.YES);
-      doc.add(id);
-
-      idNum = new IntField("docid_int", 0, Field.Store.NO);
-      doc.add(idNum);
-
-      date = new StringField("date", "", Field.Store.YES);
-      doc.add(date);
-
-      if (useDocValues) {
-        titleDV = new SortedDocValuesField("titleDV", new BytesRef());
-        idNumDV = new NumericDocValuesField("docid_intDV", 0);
-        doc.add(titleDV);
-        doc.add(idNumDV);
-      } else {
-        titleDV = null;
-        idNumDV = null;
-      }
-    }
-  }
-
-  private final ThreadLocal<DocState> threadDocs = new ThreadLocal<>();
-
->>>>>>> 3b6e1677
   /** Note: Document instance is re-used per-thread */
   public Document2 nextDoc() throws IOException {
     String line;
@@ -252,7 +193,6 @@
     doc.addLargeText("body", line.substring(1+spot2, line.length()));
 
     final String title = line.substring(0, spot);
-<<<<<<< HEAD
     doc.addLargeText("titleTokenized", title);
     doc.addAtom("title", title);
     doc.addShortText("titleDV", title);
@@ -262,20 +202,5 @@
     doc.addAtom("docid", Integer.toString(i));
     doc.addInt("docid_int", i);
     return doc;
-=======
-    docState.title.setStringValue(title);
-    if (docState.titleDV != null) {
-      docState.titleDV.setBytesValue(new BytesRef(title));
-    }
-    docState.titleTokenized.setStringValue(title);
-    docState.date.setStringValue(line.substring(1+spot, spot2));
-    final int i = id.getAndIncrement();
-    docState.id.setStringValue(Integer.toString(i));
-    docState.idNum.setIntValue(i);
-    if (docState.idNumDV != null) {
-      docState.idNumDV.setLongValue(i);
-    }
-    return docState.doc;
->>>>>>> 3b6e1677
   }
 }
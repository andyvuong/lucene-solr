<!--
 Licensed to the Apache Software Foundation (ASF) under one or more
 contributor license agreements.  See the NOTICE file distributed with
 this work for additional information regarding copyright ownership.
 The ASF licenses this file to You under the Apache License, Version 2.0
 (the "License"); you may not use this file except in compliance with
 the License.  You may obtain a copy of the License at

     http://www.apache.org/licenses/LICENSE-2.0

 Unless required by applicable law or agreed to in writing, software
 distributed under the License is distributed on an "AS IS" BASIS,
 WITHOUT WARRANTIES OR CONDITIONS OF ANY KIND, either express or implied.
 See the License for the specific language governing permissions and
 limitations under the License.
-->

<project name="common-solr" default="default">
  <description>
    This file is designed for importing into a main build file, and not intended
    for standalone use.
  </description>

  <dirname file="${ant.file.common-solr}" property="common-solr.dir"/>
  
  <property name="Name" value="Solr" />
  <property name="version" value="4.0-SNAPSHOT"/>
  <property name="final.name" value="apache-${name}-${version}"/>

  <!-- solr uses 1.6 -->
  <property name="javac.source" value="1.6"/>
  <property name="javac.target" value="1.6"/>

  <!-- solr uses its own build/dist directories -->
  <property name="build.dir" location="${common-solr.dir}/build"/>
  <property name="dist.dir" location="${common-solr.dir}/dist"/>
  <property name="tests.userdir" value="${common-solr.dir}/src/test-files"/>
  <property name="javadoc.dir" location="${common-solr.dir}/build/docs/api"/>
  <property name="javadoc.link" value="http://java.sun.com/javase/6/docs/api/"/>

  <path id="additional.dependencies">
  	<fileset dir="${common-solr.dir}/lib" includes="**/*.jar"/>
  	<fileset dir="${common-solr.dir}/example/lib" includes="**/*.jar"/>
  	<fileset dir="lib" includes="**/*.jar" erroronmissingdir="false"/>
  </path>

  <pathconvert property="project.classpath" targetos="unix" refid="additional.dependencies"/>

  <property name="tests.loggingfile" value="${common-solr.dir}/testlogging.properties"/>

  <property name="tests.threadspercpu" value="2"/>
<<<<<<< HEAD
=======
  <condition property="tests.sequential">
    <or>
      <isset property="testcase"/>
      <equals arg1="${tests.threadspercpu}" arg2="0"/>
    </or>
  </condition>

  <property name="tests.multiplier" value="1" />
  <property name="tests.codecprovider" value="random" />
  <property name="tests.codec" value="randomPerField" />
  <property name="tests.locale" value="random" />
  <property name="tests.timezone" value="random" />
  <property name="tests.iter" value="1" />
  <property name="tests.seed" value="random" />
  <property name="tests.nightly" value="false" />
  <property name="tests.verbose" value="false" />
  <property name="tests.directory" value="random" />

  <condition property="dir.prop" value="-Dsolr.directoryFactory=solr.StandardDirectoryFactory">
    <isset property="use.fsdir"/>
  </condition>

  <!-- Example directory -->
  <property name="example" value="${common-solr.dir}/example" />
  <!-- 
    we attempt to exec svnversion to get details build information
    for jar manifests.  this property can be set at runtime to an
    explicit path as needed, or ant will just try to find it in the
    default PATH. (this is useful for Hudson)
  -->
  <property name="svnversion.exe" value="svnversion" />
  <property name="svn.exe" value="svn" />

  <!-- Java Version we are compatible with -->
  <property name="java.compat.version" value="1.6" />

  <!-- clover wants to run with -lib, otherwise we prefer a repeatable
       classpath -->
  <property name="javac.includeAntRuntime" value="${run.clover}"/>

  <!-- Solr Implementation Version -->
  <!--
       This can be any string value that does not include spaces
       This will be used when creating build artifact file names.

       By default, this should be set to "X.Y.N-SNAPSHOT" where X.Y.N is
       "1 greater" then the last version released (on this branch).
    -->
  <property name="version" value="4.0-SNAPSHOT" />
  
  <!-- Solr Specification Version -->
  <!--
       This will be used in the Manifest file, and therefore must
       match the pattern "digit+{.digit+}*"
       
       By default, this should be set to "X.Y.M.${dateversion}"
       where X.Y.M is the last version released (on this branch).
    -->
  <property name="specversion" value="4.0.0.${dateversion}" />

  
    <!-- Type of checksum to compute for distribution files -->
  <property name="checksum.algorithm" value="md5" />
  
  <property name="fullname" value="apache-${ant.project.name}"/>
  <property name="fullnamever" value="apache-${ant.project.name}-${version}"/>

  <!-- Destination for compiled classes and binaries -->
  <property name="dest" value="build" />
  
  <!-- Destination for Lucene jars -->
  <property name="lucene-libs" location="lucene-libs" />

  <!-- Javadoc properties -->
  <property name="javadoc.years" value="2006 - ${year}" />
  <property name="javadoc.access" value="protected"/>
  <property name="javadoc.link.java"
            value="http://java.sun.com/javase/6/docs/api/"/>
  <property name="javadoc.link.junit"
            value="http://junit.sourceforge.net/javadoc/"/>
  <property name="javadoc.link.lucene"
            value="https://hudson.apache.org/hudson/job/Lucene-trunk/javadoc/all/"/>
  <property name="javadoc.packages" value="org.apache.solr.*"/>
  <property name="build.docs" value="${dest}/docs"/>
  <property name="build.javadoc" value="${common-solr.dir}/${build.docs}/api"/>
  <property name="build.javadoc.solrj" value="${build.docs}/api-solrj"/>
  
  <!-- JUnit properties -->
  <property name="testmethod" value=""/>
  <property name="junit.includes" value="**/Test*.java,**/*Test.java"/>
  <property name="junit.output.dir" location="${common-solr.dir}/${dest}/test-results"/>
  <property name="junit.reports" location="${common-solr.dir}/${dest}/test-results/reports"/>
  <property name="junit.formatter" value="plain"/>
  <condition property="junit.details.formatter" 
      value="org.apache.tools.ant.taskdefs.optional.junit.BriefJUnitResultFormatter"
      else="org.apache.lucene.util.LuceneJUnitResultFormatter">
    <isset property="tests.sequential"/>
  </condition>
  <property name="junit.parallel.selector" value="org.apache.lucene.util.LuceneJUnitDividingSelector"/>

  <!-- Maven properties -->
  <property name="maven.build.dir" value="${basedir}/build/maven"/>
  <property name="maven.dist.dir" value="${package.dir}/maven"/>

  <property name="maven.dist.prefix" value="${maven.dist.dir}/org/apache/solr"/>

  <!-- By default, "deploy" to a temporary directory (as well as installing
       into your local repository).  If you wish to deploy to a remote
       repository, set this property to the URL of that repository.  In
       addition, if the repository requires authentication, you can set
       properties "m2.repository.username" and "m2.repository.private.key"
       to define your credentials.
  -->
  <property name="m2.repository.url" value="file://${maven.dist.dir}"/>
  <property name="m2.repository.private.key" value="${user.home}/.ssh/id_dsa"/>

  <available property="maven.ant.tasks.present" classname="org.apache.maven.artifact.ant.Pom" />

  <!-- End Maven Properties -->
  
  <available property="clover.present"
            classname="com.cenqua.clover.tasks.CloverReportTask"
            />
   <condition property="clover.enabled">
       <and>
           <isset property="run.clover"/>
           <isset property="clover.present"/>
       </and>
   </condition>
   
  <!-- Lucene -->
  
  <path id="lucene.classpath">
    <pathelement location="${common-solr.dir}/../lucene/build/classes/java" />
    <pathelement location="${common-solr.dir}/../modules/analysis/build/common/classes/java" />
    <pathelement location="${common-solr.dir}/../modules/analysis/build/phonetic/classes/java" />
    <pathelement location="${common-solr.dir}/../modules/suggest/build/classes/java" />
    <pathelement location="${common-solr.dir}/../lucene/build/contrib/highlighter/classes/java" />
    <pathelement location="${common-solr.dir}/../lucene/build/contrib/memory/classes/java" />
    <pathelement location="${common-solr.dir}/../lucene/build/contrib/misc/classes/java" />
    <pathelement location="${common-solr.dir}/../lucene/build/contrib/queries/classes/java" />
    <pathelement location="${common-solr.dir}/../lucene/build/contrib/spatial/classes/java" />
  </path>   

  <target name="prep-lucene-jars">
    <sequential>
      <subant target="jar-core" inheritall="false" failonerror="true">
        <fileset dir="../lucene/" includes="build.xml" />
      </subant>
      <subant target="jar" inheritall="false" failonerror="true">
        <fileset dir="../modules/analysis/common" includes="build.xml" />
        <fileset dir="../modules/analysis/phonetic" includes="build.xml" />
      	<fileset dir="../modules/suggest" includes="build.xml" />
        <fileset dir="../lucene/contrib/highlighter" includes="build.xml" />
        <fileset dir="../lucene/contrib/memory" includes="build.xml" />
        <fileset dir="../lucene/contrib/misc" includes="build.xml" />
        <fileset dir="../lucene/contrib/queries" includes="build.xml" />
        <fileset dir="../lucene/contrib/spatial" includes="build.xml" />
      </subant>
    </sequential>
  </target>
      
  <target name="lucene-jars-to-solr" depends="prep-lucene-jars">
    <mkdir dir="${lucene-libs}"/>
    <copy todir="${lucene-libs}" preservelastmodified="true" flatten="true" failonerror="true" overwrite="true">
      <fileset dir="../lucene/build/">
        <include name="lucene-core-${version}.jar" />
      </fileset>
      <fileset dir="../modules/analysis/build/common">
        <include name="lucene-analyzers-common-${version}.jar" />
      </fileset>
      <fileset dir="../modules/analysis/build/phonetic">
        <include name="lucene-analyzers-phonetic-${version}.jar" />
      </fileset>
      <fileset dir="../modules/suggest/build">
        <include name="lucene-suggest-${version}.jar" />
      </fileset>
      <fileset dir="../lucene/build/contrib/highlighter">
        <include name="lucene-highlighter-${version}.jar" />
      </fileset>
      <fileset dir="../lucene/build/contrib/memory">
        <include name="lucene-memory-${version}.jar" />
      </fileset>
      <fileset dir="../lucene/build/contrib/misc">
        <include name="lucene-misc-${version}.jar" />
      </fileset>
      <fileset dir="../lucene/build/contrib/queries">
        <include name="lucene-queries-${version}.jar" />
      </fileset>
      <fileset dir="../lucene/build/contrib/spatial">
        <include name="lucene-spatial-${version}.jar" />
      </fileset>
      </copy>
  </target>  
  
  <target name="compile-lucene" unless="lucene-compiled">
    <property name="lucene-compiled" value="true"/>
    <subant target="default">
      <fileset dir="../modules/analysis/common" includes="build.xml"/>
      <fileset dir="../modules/analysis/phonetic" includes="build.xml"/>
      <fileset dir="../modules/suggest" includes="build.xml"/>
      <fileset dir="../lucene/contrib/highlighter" includes="build.xml"/>
      <fileset dir="../lucene/contrib/memory" includes="build.xml"/>
      <fileset dir="../lucene/contrib/misc" includes="build.xml"/>
      <fileset dir="../lucene/contrib/queries" includes="build.xml"/>
      <fileset dir="../lucene/contrib/spatial" includes="build.xml"/>
    </subant>
  </target>
   
   
  <!-- Macro for compilation -->
  <macrodef name="solr-javac">
    <attribute name="destdir" />
    <attribute name="classpathref" />
    <element name="nested" optional="true" implicit="true" />
    <sequential>
      <mkdir dir="@{destdir}" />
      <javac destdir="@{destdir}"
             target="${java.compat.version}"
             source="${java.compat.version}"
             debug="on"
             encoding="utf8"
             includeAntRuntime="${javac.includeAntRuntime}"
             sourcepath=""
             classpathref="@{classpathref}">
         <compilerarg line="-Xlint -Xlint:-deprecation -Xlint:-serial"/>
         <nested />
      </javac>
    </sequential>
  </macrodef>

  <!-- Macro for building Jars -->
  <macrodef name="solr-jar">
    <attribute name="destfile" />
    <attribute name="basedir" default="." />
    <attribute name="includes" default="org/apache/**" />
    <attribute name="excludes" default="" />
    <attribute name="manifest" default="${common-solr.dir}/${dest}/META-INF/MANIFEST.MF" />
    <element name="nested" optional="true" implicit="true" />
    <sequential>
      <jar destfile="@{destfile}"
           basedir="@{basedir}"
           includes="@{includes}"
           excludes="@{excludes}"
           filesetmanifest="skip"
           manifest="@{manifest}">
        <metainf dir="${common-solr.dir}" includes="LICENSE.txt,NOTICE.txt"/>
        <nested />
      </jar>
    </sequential>
  </macrodef>

  <!-- Macro for building checksum files
       This is only needed until the "format" option is supported
       by ant's built in checksum task
   -->
  <macrodef name="solr-checksum">
    <attribute name="file"/>
    <sequential>
      <echo>Building checksums for '@{file}'</echo>
      <checksum file="@{file}" algorithm="md5" format="MD5SUM" forceoverwrite="yes" readbuffersize="65536"/>
      <checksum file="@{file}" algorithm="sha1" format="MD5SUM" forceoverwrite="yes" readbuffersize="65536"/>
    </sequential>
  </macrodef>

>>>>>>> 914d18a2

  <import file="../lucene/contrib/contrib-build.xml"/>

  <!-- solr depends on the following modules/contribs -->	
  <module-uptodate name="analysis/common" jarfile="${common.dir}/../modules/analysis/build/common/lucene-analyzers-common-${version}.jar"
        property="analyzers-common.uptodate" classpath.property="analyzers-common.jar"/>
  <module-uptodate name="analysis/phonetic" jarfile="${common.dir}/../modules/analysis/build/phonetic/lucene-analyzers-phonetic-${version}.jar"
        property="analyzers-phonetic.uptodate" classpath.property="analyzers-phonetic.jar"/>
  <module-uptodate name="suggest" jarfile="${common.dir}/../modules/suggest/build/lucene-suggest-${version}.jar"
        property="suggest.uptodate" classpath.property="suggest.jar"/>
  <contrib-uptodate name="highlighter" property="highlighter.uptodate" classpath.property="highlighter.jar"/>
  <contrib-uptodate name="memory" property="memory.uptodate" classpath.property="memory.jar"/>
  <contrib-uptodate name="misc" property="misc.uptodate" classpath.property="misc.jar"/>
  <contrib-uptodate name="queries" property="queries.uptodate" classpath.property="queries.jar"/>
  <contrib-uptodate name="spatial" property="spatial.uptodate" classpath.property="spatial.jar"/>

  <path id="solr.base.classpath">
  	<pathelement path="${analyzers-common.jar}"/>
  	<pathelement path="${analyzers-phonetic.jar}"/>
  	<pathelement path="${highlighter.jar}"/>
  	<pathelement path="${memory.jar}"/>
  	<pathelement path="${misc.jar}"/>
  	<pathelement path="${queries.jar}"/>
  	<pathelement path="${spatial.jar}"/>
  	<pathelement path="${suggest.jar}"/>
  	<pathelement location="${common-solr.dir}/build/classes/solrj"/>
  	<pathelement location="${common-solr.dir}/build/classes/webapp"/>
  	<pathelement location="${common-solr.dir}/build/classes/java"/>
  	<path refid="base.classpath"/>
  </path>

  <path id="classpath" refid="solr.base.classpath"/>

  <path id="solr.test.base.classpath">
  	<pathelement path="${common-solr.dir}/build/classes/test-framework"/>
  	<pathelement path="${common-solr.dir}/build/classes/test"/>
  	<pathelement path="${tests.userdir}"/>
  	<path refid="test.base.classpath"/>
  </path>
 
  <path id="test.classpath" refid="solr.test.base.classpath"/>

  <!-- TODO: lucene and solr should share this macro -->
  <macrodef name="contrib-crawl">
    <attribute name="target" default=""/>
    <attribute name="failonerror" default="true"/>
    <sequential>
      <subant target="@{target}" failonerror="@{failonerror}">
        <property name="core.compiled" value="true"/>
        <property name="solr.core.compiled" value="true"/>
        <fileset dir="." includes="contrib/*/build.xml"/>
      </subant>
    </sequential>
  </macrodef>

  <macrodef name="solr-contrib-uptodate">
    <attribute name="name"/>
    <attribute name="property" default="@{name}.uptodate"/>
    <attribute name="classpath.property" default="@{name}.jar"/>
    <!-- set jarfile only, if the target jar file has no generic name -->
    <attribute name="jarfile" default="${common-solr.dir}/build/contrib/@{name}/@{name}-${version}.jar"/>
  	<sequential>
      <!--<echo message="Checking '@{jarfile}' against source folder '${common.dir}/contrib/@{name}/src/java'"/>-->
      <property name="@{classpath.property}" location="@{jarfile}"/>
      <uptodate property="@{property}" targetfile="@{jarfile}">
        <srcfiles dir="${common-solr.dir}/contrib/@{name}/src/main/java" includes="**/*.java"/>
      </uptodate>
    </sequential>
  </macrodef>

  <target name="validate" depends="validate-solr"/>
  <target name="validate-solr" depends="check-legal-solr" unless="validated-solr"/>

  <target name="check-legal-solr" depends="compile-tools">
    <java classname="org.apache.lucene.validation.DependencyChecker" failonerror="true" fork="true">
      <classpath>
        <path refid="tools.runtime.classpath" />
      </classpath>
      <!-- TODO: it might be better to just automatically find all directories that contain jar files, but that could take a
       long time.  This should be faster, but we could miss a directory
       -->
      <!-- Solr -->
      <arg value="-c" />
      <arg value="${basedir}/lib" />
      <arg value="-c" />
      <arg value="${basedir}/contrib/analysis-extras/lib" />
      <arg value="-c" />
      <arg value="${basedir}/contrib/clustering/lib" />
      <arg value="-c" />
      <arg value="${basedir}/contrib/dataimporthandler/lib" />
      <arg value="-c" />
      <arg value="${basedir}/contrib/dataimporthandler-extras/lib" />
      <arg value="-c" />
      <arg value="${basedir}/contrib/extraction/lib" />
      <arg value="-c" />
      <arg value="${basedir}/contrib/uima/lib" />
      <arg value="-c" />
      <arg value="${basedir}/example/example-DIH/solr/db/lib" />
      <arg value="-c" />
      <arg value="${basedir}/example/example-DIH/solr/mail/lib" />
      <arg value="-c" />
      <arg value="${basedir}/example/example/lib" />
      <arg value="-c" />
      <arg value="${basedir}/src/test-files/solr/lib" />
    </java>
  </target>
<<<<<<< HEAD
=======

  <path id="tools.runtime.classpath">
    <pathelement location="${common-solr.dir}/../lucene/build/classes/tools"/>
  </path>
  <target name="compile-tools" description="Compile the Test Framework and Validation tools">
    <sequential>
      <subant target="compile-tools" inheritall="false" failonerror="true">
        <fileset dir="${common-solr.dir}/../lucene" includes="build.xml" />
      </subant>
    </sequential>
  </target>


>>>>>>> 914d18a2
</project><|MERGE_RESOLUTION|>--- conflicted
+++ resolved
@@ -49,276 +49,9 @@
   <property name="tests.loggingfile" value="${common-solr.dir}/testlogging.properties"/>
 
   <property name="tests.threadspercpu" value="2"/>
-<<<<<<< HEAD
-=======
-  <condition property="tests.sequential">
-    <or>
-      <isset property="testcase"/>
-      <equals arg1="${tests.threadspercpu}" arg2="0"/>
-    </or>
-  </condition>
-
-  <property name="tests.multiplier" value="1" />
-  <property name="tests.codecprovider" value="random" />
-  <property name="tests.codec" value="randomPerField" />
-  <property name="tests.locale" value="random" />
-  <property name="tests.timezone" value="random" />
-  <property name="tests.iter" value="1" />
-  <property name="tests.seed" value="random" />
-  <property name="tests.nightly" value="false" />
-  <property name="tests.verbose" value="false" />
-  <property name="tests.directory" value="random" />
-
-  <condition property="dir.prop" value="-Dsolr.directoryFactory=solr.StandardDirectoryFactory">
-    <isset property="use.fsdir"/>
-  </condition>
-
-  <!-- Example directory -->
-  <property name="example" value="${common-solr.dir}/example" />
-  <!-- 
-    we attempt to exec svnversion to get details build information
-    for jar manifests.  this property can be set at runtime to an
-    explicit path as needed, or ant will just try to find it in the
-    default PATH. (this is useful for Hudson)
-  -->
-  <property name="svnversion.exe" value="svnversion" />
-  <property name="svn.exe" value="svn" />
-
-  <!-- Java Version we are compatible with -->
-  <property name="java.compat.version" value="1.6" />
-
-  <!-- clover wants to run with -lib, otherwise we prefer a repeatable
-       classpath -->
-  <property name="javac.includeAntRuntime" value="${run.clover}"/>
-
-  <!-- Solr Implementation Version -->
-  <!--
-       This can be any string value that does not include spaces
-       This will be used when creating build artifact file names.
-
-       By default, this should be set to "X.Y.N-SNAPSHOT" where X.Y.N is
-       "1 greater" then the last version released (on this branch).
-    -->
-  <property name="version" value="4.0-SNAPSHOT" />
-  
-  <!-- Solr Specification Version -->
-  <!--
-       This will be used in the Manifest file, and therefore must
-       match the pattern "digit+{.digit+}*"
-       
-       By default, this should be set to "X.Y.M.${dateversion}"
-       where X.Y.M is the last version released (on this branch).
-    -->
-  <property name="specversion" value="4.0.0.${dateversion}" />
-
-  
-    <!-- Type of checksum to compute for distribution files -->
-  <property name="checksum.algorithm" value="md5" />
-  
-  <property name="fullname" value="apache-${ant.project.name}"/>
-  <property name="fullnamever" value="apache-${ant.project.name}-${version}"/>
-
-  <!-- Destination for compiled classes and binaries -->
-  <property name="dest" value="build" />
-  
-  <!-- Destination for Lucene jars -->
-  <property name="lucene-libs" location="lucene-libs" />
-
-  <!-- Javadoc properties -->
-  <property name="javadoc.years" value="2006 - ${year}" />
-  <property name="javadoc.access" value="protected"/>
-  <property name="javadoc.link.java"
-            value="http://java.sun.com/javase/6/docs/api/"/>
-  <property name="javadoc.link.junit"
-            value="http://junit.sourceforge.net/javadoc/"/>
-  <property name="javadoc.link.lucene"
-            value="https://hudson.apache.org/hudson/job/Lucene-trunk/javadoc/all/"/>
-  <property name="javadoc.packages" value="org.apache.solr.*"/>
-  <property name="build.docs" value="${dest}/docs"/>
-  <property name="build.javadoc" value="${common-solr.dir}/${build.docs}/api"/>
-  <property name="build.javadoc.solrj" value="${build.docs}/api-solrj"/>
-  
-  <!-- JUnit properties -->
-  <property name="testmethod" value=""/>
-  <property name="junit.includes" value="**/Test*.java,**/*Test.java"/>
-  <property name="junit.output.dir" location="${common-solr.dir}/${dest}/test-results"/>
-  <property name="junit.reports" location="${common-solr.dir}/${dest}/test-results/reports"/>
-  <property name="junit.formatter" value="plain"/>
-  <condition property="junit.details.formatter" 
-      value="org.apache.tools.ant.taskdefs.optional.junit.BriefJUnitResultFormatter"
-      else="org.apache.lucene.util.LuceneJUnitResultFormatter">
-    <isset property="tests.sequential"/>
-  </condition>
-  <property name="junit.parallel.selector" value="org.apache.lucene.util.LuceneJUnitDividingSelector"/>
-
-  <!-- Maven properties -->
-  <property name="maven.build.dir" value="${basedir}/build/maven"/>
-  <property name="maven.dist.dir" value="${package.dir}/maven"/>
-
-  <property name="maven.dist.prefix" value="${maven.dist.dir}/org/apache/solr"/>
-
-  <!-- By default, "deploy" to a temporary directory (as well as installing
-       into your local repository).  If you wish to deploy to a remote
-       repository, set this property to the URL of that repository.  In
-       addition, if the repository requires authentication, you can set
-       properties "m2.repository.username" and "m2.repository.private.key"
-       to define your credentials.
-  -->
-  <property name="m2.repository.url" value="file://${maven.dist.dir}"/>
-  <property name="m2.repository.private.key" value="${user.home}/.ssh/id_dsa"/>
-
-  <available property="maven.ant.tasks.present" classname="org.apache.maven.artifact.ant.Pom" />
-
-  <!-- End Maven Properties -->
-  
-  <available property="clover.present"
-            classname="com.cenqua.clover.tasks.CloverReportTask"
-            />
-   <condition property="clover.enabled">
-       <and>
-           <isset property="run.clover"/>
-           <isset property="clover.present"/>
-       </and>
-   </condition>
-   
-  <!-- Lucene -->
-  
-  <path id="lucene.classpath">
-    <pathelement location="${common-solr.dir}/../lucene/build/classes/java" />
-    <pathelement location="${common-solr.dir}/../modules/analysis/build/common/classes/java" />
-    <pathelement location="${common-solr.dir}/../modules/analysis/build/phonetic/classes/java" />
-    <pathelement location="${common-solr.dir}/../modules/suggest/build/classes/java" />
-    <pathelement location="${common-solr.dir}/../lucene/build/contrib/highlighter/classes/java" />
-    <pathelement location="${common-solr.dir}/../lucene/build/contrib/memory/classes/java" />
-    <pathelement location="${common-solr.dir}/../lucene/build/contrib/misc/classes/java" />
-    <pathelement location="${common-solr.dir}/../lucene/build/contrib/queries/classes/java" />
-    <pathelement location="${common-solr.dir}/../lucene/build/contrib/spatial/classes/java" />
-  </path>   
-
-  <target name="prep-lucene-jars">
-    <sequential>
-      <subant target="jar-core" inheritall="false" failonerror="true">
-        <fileset dir="../lucene/" includes="build.xml" />
-      </subant>
-      <subant target="jar" inheritall="false" failonerror="true">
-        <fileset dir="../modules/analysis/common" includes="build.xml" />
-        <fileset dir="../modules/analysis/phonetic" includes="build.xml" />
-      	<fileset dir="../modules/suggest" includes="build.xml" />
-        <fileset dir="../lucene/contrib/highlighter" includes="build.xml" />
-        <fileset dir="../lucene/contrib/memory" includes="build.xml" />
-        <fileset dir="../lucene/contrib/misc" includes="build.xml" />
-        <fileset dir="../lucene/contrib/queries" includes="build.xml" />
-        <fileset dir="../lucene/contrib/spatial" includes="build.xml" />
-      </subant>
-    </sequential>
-  </target>
-      
-  <target name="lucene-jars-to-solr" depends="prep-lucene-jars">
-    <mkdir dir="${lucene-libs}"/>
-    <copy todir="${lucene-libs}" preservelastmodified="true" flatten="true" failonerror="true" overwrite="true">
-      <fileset dir="../lucene/build/">
-        <include name="lucene-core-${version}.jar" />
-      </fileset>
-      <fileset dir="../modules/analysis/build/common">
-        <include name="lucene-analyzers-common-${version}.jar" />
-      </fileset>
-      <fileset dir="../modules/analysis/build/phonetic">
-        <include name="lucene-analyzers-phonetic-${version}.jar" />
-      </fileset>
-      <fileset dir="../modules/suggest/build">
-        <include name="lucene-suggest-${version}.jar" />
-      </fileset>
-      <fileset dir="../lucene/build/contrib/highlighter">
-        <include name="lucene-highlighter-${version}.jar" />
-      </fileset>
-      <fileset dir="../lucene/build/contrib/memory">
-        <include name="lucene-memory-${version}.jar" />
-      </fileset>
-      <fileset dir="../lucene/build/contrib/misc">
-        <include name="lucene-misc-${version}.jar" />
-      </fileset>
-      <fileset dir="../lucene/build/contrib/queries">
-        <include name="lucene-queries-${version}.jar" />
-      </fileset>
-      <fileset dir="../lucene/build/contrib/spatial">
-        <include name="lucene-spatial-${version}.jar" />
-      </fileset>
-      </copy>
-  </target>  
-  
-  <target name="compile-lucene" unless="lucene-compiled">
-    <property name="lucene-compiled" value="true"/>
-    <subant target="default">
-      <fileset dir="../modules/analysis/common" includes="build.xml"/>
-      <fileset dir="../modules/analysis/phonetic" includes="build.xml"/>
-      <fileset dir="../modules/suggest" includes="build.xml"/>
-      <fileset dir="../lucene/contrib/highlighter" includes="build.xml"/>
-      <fileset dir="../lucene/contrib/memory" includes="build.xml"/>
-      <fileset dir="../lucene/contrib/misc" includes="build.xml"/>
-      <fileset dir="../lucene/contrib/queries" includes="build.xml"/>
-      <fileset dir="../lucene/contrib/spatial" includes="build.xml"/>
-    </subant>
-  </target>
-   
-   
-  <!-- Macro for compilation -->
-  <macrodef name="solr-javac">
-    <attribute name="destdir" />
-    <attribute name="classpathref" />
-    <element name="nested" optional="true" implicit="true" />
-    <sequential>
-      <mkdir dir="@{destdir}" />
-      <javac destdir="@{destdir}"
-             target="${java.compat.version}"
-             source="${java.compat.version}"
-             debug="on"
-             encoding="utf8"
-             includeAntRuntime="${javac.includeAntRuntime}"
-             sourcepath=""
-             classpathref="@{classpathref}">
-         <compilerarg line="-Xlint -Xlint:-deprecation -Xlint:-serial"/>
-         <nested />
-      </javac>
-    </sequential>
-  </macrodef>
-
-  <!-- Macro for building Jars -->
-  <macrodef name="solr-jar">
-    <attribute name="destfile" />
-    <attribute name="basedir" default="." />
-    <attribute name="includes" default="org/apache/**" />
-    <attribute name="excludes" default="" />
-    <attribute name="manifest" default="${common-solr.dir}/${dest}/META-INF/MANIFEST.MF" />
-    <element name="nested" optional="true" implicit="true" />
-    <sequential>
-      <jar destfile="@{destfile}"
-           basedir="@{basedir}"
-           includes="@{includes}"
-           excludes="@{excludes}"
-           filesetmanifest="skip"
-           manifest="@{manifest}">
-        <metainf dir="${common-solr.dir}" includes="LICENSE.txt,NOTICE.txt"/>
-        <nested />
-      </jar>
-    </sequential>
-  </macrodef>
-
-  <!-- Macro for building checksum files
-       This is only needed until the "format" option is supported
-       by ant's built in checksum task
-   -->
-  <macrodef name="solr-checksum">
-    <attribute name="file"/>
-    <sequential>
-      <echo>Building checksums for '@{file}'</echo>
-      <checksum file="@{file}" algorithm="md5" format="MD5SUM" forceoverwrite="yes" readbuffersize="65536"/>
-      <checksum file="@{file}" algorithm="sha1" format="MD5SUM" forceoverwrite="yes" readbuffersize="65536"/>
-    </sequential>
-  </macrodef>
-
->>>>>>> 914d18a2
 
   <import file="../lucene/contrib/contrib-build.xml"/>
+  <property name="tests.directory" value="random" />
 
   <!-- solr depends on the following modules/contribs -->	
   <module-uptodate name="analysis/common" jarfile="${common.dir}/../modules/analysis/build/common/lucene-analyzers-common-${version}.jar"
@@ -382,7 +115,7 @@
       <!--<echo message="Checking '@{jarfile}' against source folder '${common.dir}/contrib/@{name}/src/java'"/>-->
       <property name="@{classpath.property}" location="@{jarfile}"/>
       <uptodate property="@{property}" targetfile="@{jarfile}">
-        <srcfiles dir="${common-solr.dir}/contrib/@{name}/src/main/java" includes="**/*.java"/>
+        <srcfiles dir="${common-solr.dir}/contrib/@{name}/src/java" includes="**/*.java"/>
       </uptodate>
     </sequential>
   </macrodef>
@@ -423,9 +156,6 @@
       <arg value="${basedir}/src/test-files/solr/lib" />
     </java>
   </target>
-<<<<<<< HEAD
-=======
-
   <path id="tools.runtime.classpath">
     <pathelement location="${common-solr.dir}/../lucene/build/classes/tools"/>
   </path>
@@ -437,6 +167,6 @@
     </sequential>
   </target>
 
-
->>>>>>> 914d18a2
+  <target name="test" depends="compile-test,validate-solr,junit-mkdir,junit-sequential,junit-parallel" description="Runs unit tests"/>
+  
 </project>